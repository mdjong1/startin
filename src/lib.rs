--- conflicted
+++ resolved
@@ -88,16 +88,11 @@
 
 mod geom;
 
-<<<<<<< HEAD
-// use rand::prelude::thread_rng;
-// use rand::Rng;
-=======
 #[cfg(feature = "c_api")]
 mod c_interface;
 
 use rand::prelude::thread_rng;
 use rand::Rng;
->>>>>>> a333ad71
 use std::fmt;
 use std::fs::File;
 use std::io::Write;
@@ -458,12 +453,8 @@
     }
 
     //-- insert_one_pt
-<<<<<<< HEAD
     pub fn insert_one_pt(&mut self, px: f64, py: f64, pz: f64, vertex_id: usize) -> Result<usize, usize> {
         // println!("-->{}", p);
-=======
-    pub fn insert_one_pt(&mut self, px: f64, py: f64, pz: f64) -> Result<usize, usize> {
->>>>>>> a333ad71
         if self.is_init == false {
             return self.insert_one_pt_init_phase(px, py, pz);
         }
