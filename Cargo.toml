--- conflicted
+++ resolved
@@ -11,7 +11,6 @@
 readme = "README.md"
 
 [dependencies]
-<<<<<<< HEAD
 hashbrown = "0.6.1"
 rand = "0.7.2"
 log = "0.4.8"
@@ -21,10 +20,7 @@
 las = { version = "0.7", features = ["laz"] }
 num-format = "0.4.0"
 clap = "3.0.0-beta.1"
-=======
-rand = "0.6"
 robust = "0.2"
->>>>>>> a333ad71
 
 [dev-dependencies]
 csv = "1"
